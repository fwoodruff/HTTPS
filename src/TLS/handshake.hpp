--- conflicted
+++ resolved
@@ -36,12 +36,9 @@
     hello_retry,
 };
 
-<<<<<<< HEAD
 constexpr size_t SESSION_HASHSET_SIZE = 256;
 extern std::array<std::atomic<uint64_t>, SESSION_HASHSET_SIZE> session_ticket_nonces;
 
-=======
->>>>>>> b713c493
 class handshake_ctx {  
     
 public:
@@ -61,10 +58,8 @@
     std::optional<uint16_t> selected_preshared_key_id = std::nullopt;
 
     ServerHelloType server_hello_type = ServerHelloType::unspecified;
-<<<<<<< HEAD
+
     bool zero_rtt = false;
-=======
->>>>>>> b713c493
 
     uint16_t* p_tls_version = nullptr;
     std::unique_ptr<cipher_base>* p_cipher_context;
