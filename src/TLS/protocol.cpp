//
//  TLS.cpp
//  HTTPS Server
//
//  Created by Frederick Benjamin Woodruff on 24/07/2021.
//

#include "protocol.hpp"

#include "Cryptography/assymetric/x25519.hpp"
#include "Cryptography/one_way/sha2.hpp"
#include "Cryptography/assymetric/secp256r1.hpp"
#include "PEMextract.hpp"
#include "TLS_enums.hpp"
#include "../global.hpp"
#include "Cryptography/one_way/keccak.hpp"
#include "Cryptography/cipher/block_chain.hpp"
#include "Cryptography/cipher/galois_counter.hpp"
#include "Cryptography/cipher/chacha20poly1305.hpp"
#include "../Runtime/task.hpp"
#include "../TCP/tcp_stream.hpp"
#include "Cryptography/key_derivation.hpp"
#include "TLS_utils.hpp"
#include "session_ticket.hpp"

#include <iostream>
#include <iomanip>
#include <memory>
#include <string>
#include <fstream>
#include <sstream>
#include <random>
#include <algorithm>
#include <utility>
#include <thread>

#include <queue>

#ifdef __cpp_impl_coroutine
#include <coroutine>
#else
#include <experimental/coroutine>
namespace std {
    namespace experimental {}
    using namespace experimental;
}
#endif

namespace fbw {

using enum ContentType;

TLS::TLS(std::unique_ptr<stream> output_stream) : m_client(std::move(output_stream) ) {}

// application code calls this to decrypt and read data
task<stream_result> TLS::read_append(ustring& data, std::optional<milliseconds> timeout) {
    std::optional<ssl_error> error_ssl {};
    try {
        assert(m_expected_record == HandshakeStage::application_data);
        
        if(!application_early_buffer.empty()) {
            data.append(std::move(application_early_buffer)); // todo: combine handshake with app data
            application_early_buffer.clear();
            co_return stream_result::ok;
        }

        auto res = co_await flush();
        if(res != stream_result::ok) {
            co_return res;
        }

        if(auto* ctx = dynamic_cast<cipher_base_tls13*>(cipher_context.get())) {
            if(ctx->do_key_reset()) {
                co_await server_key_update();
            }
        }

        // todo: move the handshake logic into here
        auto [record, result] = co_await try_read_record(timeout);
        if(result != stream_result::ok) {
            co_return result;
        }
        record = decrypt_record(record);
        switch (static_cast<ContentType>(record.get_type()) ) {
            case Handshake:
                co_return co_await client_post_handshake(std::move(record.m_contents), timeout);
            [[unlikely]] case ChangeCipherSpec:
                co_await server_alert(AlertLevel::fatal, AlertDescription::unexpected_message);
                co_return stream_result::closed;
            case Application:
                data.append(std::move(record.m_contents));
                co_return stream_result::ok;
            case Alert:
                co_await client_alert(std::move(record), timeout);
                co_return stream_result::closed;
            case Heartbeat:
                co_await client_heartbeat(std::move(record), timeout);
                co_return stream_result::ok;
            [[unlikely]] case Invalid:
                    throw ssl_error("invalid record type", AlertLevel::fatal, AlertDescription::unexpected_message);
            [[unlikely]] default:
                throw ssl_error("nonexistent record type", AlertLevel::fatal, AlertDescription::decode_error);

        }
    } catch(const ssl_error& e) {
        error_ssl = e;
        goto END; // cannot co_await inside a catch block
    } catch(const std::exception& e) {
        goto END2;
    }
END:
    co_await server_alert(error_ssl->m_l, error_ssl->m_d);
    co_return stream_result::closed;
END2:
    co_await server_alert(AlertLevel::fatal, AlertDescription::decode_error);
    co_return stream_result::closed;
}

// if the last record is going to be really small, just add that data to the penultimate record
bool squeeze_last_chunk(ssize_t additional_data_len) {
    return  size_t(additional_data_len) < WRITE_RECORD_SIZE and 
            additional_data_len != 0 and 
            additional_data_len + WRITE_RECORD_SIZE + 50 < TLS_RECORD_SIZE and
            size_t(additional_data_len) * 3 < WRITE_RECORD_SIZE * 2;
}

// application code calls this to send data to the client
task<stream_result> TLS::write(ustring data, std::optional<milliseconds> timeout) {
    std::optional<ssl_error> error_ssl{};
    try {
        size_t idx = 0;
        while(idx < data.size()) {
            if(encrypt_send.empty()) {
                encrypt_send.emplace_back(Application);
            }
            auto& active_record = encrypt_send.back();
            size_t write_size = std::min(WRITE_RECORD_SIZE - active_record.m_contents.size(), data.size() - idx);
            encrypt_send.back().m_contents.append( data.begin() + idx,  data.begin() + idx + write_size);
            idx += write_size;
            if (active_record.m_contents.size() == WRITE_RECORD_SIZE) {
                encrypt_send.emplace_back(Application);
                if(encrypt_send.size() > 2) {
                    auto res = co_await write_record(std::move(encrypt_send.front()), timeout);
                    encrypt_send.pop_front();
                    if (res != stream_result::ok) {
                        co_return res;
                    }
                }
            }
        }
        co_return stream_result::ok;
    } catch(const ssl_error& e) {
        error_ssl = e;
        goto END; // cannot co_await inside a catch block
    } catch(const std::exception& e) {
        goto END2;
    }
END:
    co_await server_alert(error_ssl->m_l, error_ssl->m_d);
    co_return stream_result::closed;
END2:
    co_await server_alert(AlertLevel::fatal, AlertDescription::decode_error);
    co_return stream_result::closed;
}

// application data is sent on a buffered stream so the pattern of record sizes reveals much less
task<stream_result> TLS::flush() {
    if(encrypt_send.size() >= 2) {
        if(squeeze_last_chunk(encrypt_send.back().m_contents.size())) {
            auto back = std::move(encrypt_send.back());
            encrypt_send.pop_back();
            encrypt_send.back().m_contents.append(back.m_contents);
        }
    }
    while(!encrypt_send.empty()) {
        auto& record = encrypt_send.front();
        if(record.m_contents.empty()) {
            encrypt_send.pop_front();
            continue;
        }
        auto res = co_await write_record(std::move(record), project_options.session_timeout);
        encrypt_send.pop_front();
        if (res != stream_result::ok) {
            co_return res;
        }
    }
    co_return stream_result::ok;
}

// applications call this when graceful not abrupt closing of a connection is desired
task<void> TLS::close_notify() {
    try {
        co_await flush();
        co_await server_alert(AlertLevel::warning, AlertDescription::close_notify);
        auto [record, result] = co_await try_read_record(project_options.error_timeout);
        if(result != stream_result::ok) {
            co_return;
        }
        if(static_cast<ContentType>(record.get_type()) != Alert) {
            co_await server_alert(AlertLevel::fatal, AlertDescription::unexpected_message);
            co_return;
        }
        assert(m_client);
        co_await m_client->close_notify();
    } catch(const std::exception& e) { }
}

// When the server encounters an error, it sends that error here
task<void> TLS::server_alert(AlertLevel level, AlertDescription description) {
    auto r = tls_record(Alert);
    r.write1(level);
    r.write1(description);
    co_await write_record(std::move(r), project_options.error_timeout);
}

// Called when a client connects, to secure the channel
task<std::string> TLS::perform_handshake() {
    std::optional<ssl_error> error_ssl {};
    try {
        handshake.p_cipher_context = &cipher_context;
        handshake.p_tls_version = &tls_protocol_version;
        bool hello_request_sent = false;
        for(;;) {
            auto [record, result] = co_await try_read_record(project_options.handshake_timeout);
            if(result == stream_result::read_timeout) {
                if(!hello_request_sent) {
                    auto res = co_await server_hello_request();
                    if(res == stream_result::ok) {
                        hello_request_sent = true;
                        continue;
                    }
                }
                co_return "";
            }
            if(result != stream_result::ok) {
                co_return "";
            }
            record = decrypt_record(record);
            switch ( static_cast<ContentType>(record.get_type()) ) {
                case Handshake:
                    if(co_await client_handshake_record(std::move(record)) != stream_result::ok) {
                        co_return "";
                    }
                    if(m_expected_record == HandshakeStage::application_data) {
                        co_return handshake.alpn;
                    }
                    break;
                case ChangeCipherSpec:
                    client_change_cipher_spec(std::move(record));
                    break;
                case Application:
                    if(handshake.zero_rtt) {
                        application_early_buffer.append(std::move(record.m_contents));
                        if(application_early_buffer.size() > MAX_EARLY_DATA) {
                            throw ssl_error("too much early data", AlertLevel::fatal, AlertDescription::unexpected_message);
                        }
                        break;
                    }
                    throw ssl_error("handshake not done yet", AlertLevel::fatal, AlertDescription::insufficient_security);
                case Alert:
                    co_await client_alert(std::move(record), project_options.handshake_timeout);
                    co_return "";
                case Heartbeat:
                    {
                        auto res = co_await client_heartbeat(std::move(record), project_options.handshake_timeout);
                        if(res != stream_result::ok) {
                            co_return "";
                        }
                    }
                    break;
                [[unlikely]] case Invalid:
                    throw ssl_error("invalid record type", AlertLevel::fatal, AlertDescription::unexpected_message);
                [[unlikely]] default:
                    throw ssl_error("nonexistent record type", AlertLevel::fatal, AlertDescription::decode_error);
            }
        }
    } catch(const ssl_error& e) {
        error_ssl = e;
        goto END; // cannot co_await inside a catch block
    } catch(const std::exception& e) {
        goto END2;
    }
END:
    assert(error_ssl != std::nullopt);
    co_await server_alert(error_ssl->m_l, error_ssl->m_d);
    co_return "";
END2:
    co_await server_alert(AlertLevel::fatal, AlertDescription::decode_error);
    co_return "";
}

// called internally to decrypt a client record on receipt
tls_record TLS::decrypt_record(tls_record record) {
    if(record.get_type() == Alert and tls_protocol_version == TLS13) {
        if(m_expected_record != HandshakeStage::application_data) {
            // A client could send an Alert record complaining about the Server Hello message while the Encrypted Extensions message is in-flight.
            // If a client has successfully processed a Server Hello message, record protection would disguise an Alert record as an Application record.
            // If a record has content type Alert and we haven't received the Client Finished message yet, we can infer this has occurred.
            // We would then reach this branch, and so we need to relax encryption requirements here.
            // See RFC 8446 Appendix A.1
            return record;
        }
    }
    if(record.get_type() == ChangeCipherSpec) {
        if(m_expected_record == HandshakeStage::application_data) {
            throw ssl_error("received change cipher spec after handshake finished", AlertLevel::fatal, AlertDescription::unexpected_message);
        }
        return record;
    }
    if(client_cipher_spec) {
        assert(cipher_context);
        record = cipher_context->decrypt(std::move(record));
    }
    return record;
}

task<stream_result> TLS::server_hello_request() {
    if(m_expected_record == HandshakeStage::client_hello) { // no handshake renegotiations after renegotiation indicator sent
        tls_record hello_request{Handshake};
        hello_request.write1(HandshakeType::hello_request);
        hello_request.start_size_header(3);
        hello_request.end_size_header();
        co_return co_await write_record(hello_request, project_options.handshake_timeout);
    }
    co_return stream_result::closed;
}

task<std::pair<tls_record, stream_result>> TLS::try_read_record(std::optional<milliseconds> timeout) {
    for(;;) {
        auto record = try_extract_record(m_buffer);
        if(record) {
            if (record->get_major_version() != 3) {
                throw ssl_error("unsupported version", AlertLevel::fatal, AlertDescription::protocol_version);
            }
            co_return { *record, stream_result::ok };
        }
        if (m_buffer.size() > TLS_RECORD_SIZE + TLS_HEADER_SIZE + TLS_EXPANSION_MAX) [[unlikely]] {
            throw ssl_error("oversized record", AlertLevel::fatal, AlertDescription::record_overflow);
        }
        assert(m_client);
        stream_result connection_alive = co_await m_client->read_append(m_buffer, timeout);
        if(connection_alive != stream_result::ok) {
            co_return { {}, connection_alive };
        }
    }
}

task<stream_result> TLS::write_record(tls_record record, std::optional<milliseconds> timeout) {
    if(server_cipher_spec && record.get_type() != ChangeCipherSpec) {
        assert(cipher_context);
        record = cipher_context->encrypt(record);
    }
    assert(m_client);
    co_return co_await m_client->write(record.serialise(), timeout);
}

std::vector<ustring> extract_handshake_messages(tls_record handshake_record, ustring& fragment) {
    std::vector<ustring> messages;
    fragment.append(handshake_record.m_contents.begin(), handshake_record.m_contents.end());

    size_t offset = 0;
    while(offset + 4 <= fragment.size()) {
        size_t message_size = try_bigend_read(fragment, offset + 1, 3);
        if (offset + 4 + message_size > fragment.size()) {
            fragment.assign(fragment.begin() + offset, fragment.end());
            break;
        }
        messages.emplace_back(fragment.begin() + offset, fragment.begin() + offset + 4 + message_size);
        offset += 4 + message_size;
    }
    if (offset == fragment.size()) {
        fragment.clear();
    }
    return { handshake_record.m_contents };
}

task<stream_result> TLS::client_handshake_record(tls_record record) {
    auto messages = extract_handshake_messages(std::move(record), m_handshake_fragment);
    for(const auto& message : messages) {
        auto res = co_await client_handshake_message(message);
        if(res != stream_result::ok) {
            co_return res;
        }
    }
    co_return stream_result::ok;
}

task<stream_result> TLS::client_handshake_message(const ustring& handshake_message) {
    switch (handshake_message.at(0)) {
        [[unlikely]] case static_cast<uint8_t>(HandshakeType::hello_request):
            throw ssl_error("client should not send hello request", AlertLevel::fatal, AlertDescription::unexpected_message);
        case static_cast<uint8_t>(HandshakeType::client_hello):
            client_hello(std::move(handshake_message));
            if(auto result = co_await server_hello(); result != stream_result::ok) {
                co_return result;
            }
            if(tls_protocol_version == TLS13) {
                if(handshake.server_hello_type == ServerHelloType::hello_retry) {
                    // server hello message was a hello retry message so next record is client hello
                    co_return stream_result::ok;
                }
                if(handshake.middlebox_compatibility()) {
                    if(auto result = co_await server_change_cipher_spec(); result != stream_result::ok) {
                        co_return result;
                    }
                }
                if(auto result = co_await server_encrypted_extensions(); result != stream_result::ok) {
                    co_return result;
                }
                if(handshake.server_hello_type == ServerHelloType::preshared_key or handshake.server_hello_type == ServerHelloType::preshared_key_dh) {
                    m_expected_record = HandshakeStage::server_handshake_finished;
                } else {
                    // mTLS client_certificate_request message would go here
                    if(auto result = co_await server_certificate(); result != stream_result::ok) {
                        co_return result;
                    }
                    if(auto result = co_await server_certificate_verify(); result != stream_result::ok) {
                        co_return result;
                    }
                }
                if(auto result = co_await server_handshake_finished13(); result != stream_result::ok) {
                    co_return result;
                }
            }
            if(tls_protocol_version == TLS12) {
                if(auto result = co_await server_certificate(); result != stream_result::ok) {
                    co_return result;
                }
                if(auto result = co_await server_key_exchange(); result != stream_result::ok) {
                    co_return result;
                }
                if(auto result = co_await server_hello_done(); result != stream_result::ok) {
                    co_return result;
                }
            }
            break;
        case static_cast<uint8_t>(HandshakeType::end_of_early_data):
            client_end_of_early_data(std::move(handshake_message));
            break;
        case static_cast<uint8_t>(HandshakeType::client_key_exchange):
            client_key_exchange(std::move(handshake_message));
            break;
        // mTLS receive client certificate would go here
        case static_cast<uint8_t>(HandshakeType::finished):
            if(tls_protocol_version == TLS13) {
                client_handshake_finished13(std::move(handshake_message));
                if(auto result = co_await server_session_ticket(); result != stream_result::ok) {
                    co_return result;
                }
            } else {
                client_handshake_finished12(std::move(handshake_message));
                if(auto result = co_await server_change_cipher_spec(); result != stream_result::ok) {
                    co_return std::move(result);
                }
                if(auto result = co_await server_handshake_finished12(); result != stream_result::ok) {
                    co_return std::move(result);
                }
            }
            co_return stream_result::ok;
        [[unlikely]] default:
            throw ssl_error("unsupported handshake record type", AlertLevel::fatal, AlertDescription::decode_error);
    }
    co_return stream_result::ok;
}

void TLS::client_hello(const ustring& handshake_message) {
    if(m_expected_record != HandshakeStage::client_hello) [[unlikely]] {
        throw ssl_error("bad handshake message ordering", AlertLevel::fatal, AlertDescription::unexpected_message);
    }
    handshake.client_hello_record(handshake_message);
    m_expected_record = HandshakeStage::server_hello;
}

task<stream_result> TLS::server_hello() {
    assert(m_expected_record == HandshakeStage::server_hello);
    auto hello_record = handshake.server_hello_record();
    auto result = co_await write_record(hello_record, project_options.handshake_timeout);

    if(tls_protocol_version == TLS13) {
        if(handshake.server_hello_type == ServerHelloType::hello_retry) {
            m_expected_record = HandshakeStage::client_hello;
        } else {
            auto& tls13_context = dynamic_cast<cipher_base_tls13&>(*cipher_context);
            server_cipher_spec = true;
            client_cipher_spec = true;
            tls13_context.set_server_traffic_key(handshake.tls13_key_schedule.server_handshake_traffic_secret);
            if(handshake.zero_rtt) {
                tls13_context.set_client_traffic_key(handshake.tls13_key_schedule.client_early_traffic_secret);
            } else {
                tls13_context.set_client_traffic_key(handshake.tls13_key_schedule.client_handshake_traffic_secret);
            }
            m_expected_record = HandshakeStage::server_encrypted_extensions;
        }
    } else {
        m_expected_record = HandshakeStage::server_certificate;
    }
    co_return result;
}

task<stream_result> TLS::server_encrypted_extensions() {
    assert(m_expected_record == HandshakeStage::server_encrypted_extensions);
    tls_record out = handshake.server_encrypted_extensions_record();
    m_expected_record = HandshakeStage::server_certificate;
    co_return co_await write_record(out, project_options.handshake_timeout);
}

task<stream_result> TLS::server_certificate() {
    assert(m_expected_record == HandshakeStage::server_certificate);
    tls_record certificate_record = handshake.server_certificate_record();
    if(tls_protocol_version == TLS13) {
        m_expected_record = HandshakeStage::server_certificate_verify;
    } else {
        m_expected_record = HandshakeStage::server_key_exchange;
    }
    co_return co_await write_record(certificate_record, project_options.handshake_timeout);
}

task<stream_result> TLS::server_certificate_verify() {
    assert(m_expected_record == HandshakeStage::server_certificate_verify);
    auto record = handshake.server_certificate_verify_record();
    m_expected_record = HandshakeStage::server_handshake_finished;
    co_return co_await write_record(record, project_options.handshake_timeout);
}

task<stream_result> TLS::server_handshake_finished13() {
    assert(m_expected_record == HandshakeStage::server_handshake_finished);
    auto record = handshake.server_handshake_finished13_record();
    if(handshake.zero_rtt) {
        m_expected_record = HandshakeStage::client_early_data;
    } else {
        m_expected_record = HandshakeStage::client_handshake_finished; // mTLS would change this
    }
    auto res = co_await write_record(record, project_options.handshake_timeout);
    auto& tls13_context = dynamic_cast<cipher_base_tls13&>(*cipher_context);
    tls13_context.set_server_traffic_key(handshake.tls13_key_schedule.server_application_traffic_secret);
    co_return res;
}

void TLS::client_handshake_finished13(const ustring& handshake_message) {
    if(m_expected_record != HandshakeStage::client_handshake_finished) [[unlikely]] {
        throw ssl_error("bad handshake message ordering", AlertLevel::fatal, AlertDescription::unexpected_message);
    }
    assert(tls_protocol_version == TLS13);
    handshake.client_handshake_finished13_record(handshake_message);
    auto& tls13_context = dynamic_cast<cipher_base_tls13&>(*cipher_context);
    tls13_context.set_client_traffic_key(handshake.tls13_key_schedule.client_application_traffic_secret);
    m_expected_record = HandshakeStage::application_data;
}

<<<<<<< HEAD
static std::atomic<uint64_t> global_nonce = 1;
=======
static std::atomic<uint64_t> global_nonce = 0;
>>>>>>> b713c493
task<stream_result> TLS::server_session_ticket() {
    assert(m_expected_record == HandshakeStage::application_data);
    auto nonce = global_nonce.fetch_add(1, std::memory_order_relaxed);
    ustring nonce_bytes(8, 0);
    checked_bigend_write(nonce, nonce_bytes, 0, 8);
    assert(handshake.hash_ctor != nullptr);
    auto resumption_ticket_psk = hkdf_expand_label(*handshake.hash_ctor, handshake.tls13_key_schedule.resumption_master_secret, "resumption", nonce_bytes, handshake.hash_ctor->get_hash_size());

<<<<<<< HEAD
    session_ticket_nonces[nonce % SESSION_HASHSET_SIZE].store(nonce, std::memory_order::relaxed);

=======
>>>>>>> b713c493
    TLS13SessionTicket ticket;
    ticket.version = 1;
    ticket.ticket_lifetime = 7200; // seconds
    ticket.issued_at = std::chrono::duration_cast<std::chrono::milliseconds>(
        std::chrono::system_clock::now().time_since_epoch()
    ).count();
    ticket.ticket_age_add = randomgen.randgen64();
    ticket.cipher_suite = handshake.cipher;
    ticket.early_data_allowed = false;
<<<<<<< HEAD
    ticket.nonce = nonce;
    ticket.resumption_secret = resumption_ticket_psk;
    
    bool offer_0rtt = handshake.client_hello.parsed_extensions.contains(ExtensionType::early_data);

    auto record = TLS13SessionTicket::server_session_ticket_record(ticket, session_ticket_master_secret, nonce_bytes, offer_0rtt);
=======
    ticket.resumption_secret = resumption_ticket_psk;
    
    auto record = TLS13SessionTicket::server_session_ticket_record(ticket, session_ticket_master_secret, nonce_bytes); // todo: use secure key
>>>>>>> b713c493
    if(record) {
        auto res = co_await write_record(*record, project_options.handshake_timeout);
        co_return res;
    }
    co_return stream_result::ok;
}

task<stream_result> TLS::server_key_exchange() {
    
    tls_record record = handshake.server_key_exchange_record();
    
    m_expected_record = HandshakeStage::server_hello_done;
    co_return co_await write_record(record, project_options.handshake_timeout);
}

task<stream_result> TLS::server_hello_done() {
    assert(m_expected_record == HandshakeStage::server_hello_done);
    auto record = handshake.server_hello_done_record();
    
    m_expected_record = HandshakeStage::client_key_exchange;
    co_return co_await write_record(record, project_options.handshake_timeout);
}

void TLS::client_key_exchange(ustring handshake_message) {
    if(m_expected_record != HandshakeStage::client_key_exchange) [[unlikely]] {
        throw ssl_error("bad handshake message ordering", AlertLevel::fatal, AlertDescription::unexpected_message);
    }
    assert(tls_protocol_version == TLS12);
    auto key_material = handshake.client_key_exchange_receipt(handshake_message);
    auto& tls12_context = dynamic_cast<cipher_base_tls12&>(*cipher_context);
    tls12_context.set_key_material_12(key_material);
    m_expected_record = HandshakeStage::client_change_cipher_spec;
}

void TLS::client_end_of_early_data(ustring handshake_message) {
    if(m_expected_record != HandshakeStage::client_early_data) [[unlikely]] {
        throw ssl_error("bad handshake message ordering", AlertLevel::fatal, AlertDescription::unexpected_message);
    }
    handshake.client_end_of_early_data_record(handshake_message);
    auto& tls13_context = dynamic_cast<cipher_base_tls13&>(*cipher_context);
    tls13_context.set_client_traffic_key(handshake.tls13_key_schedule.client_handshake_traffic_secret);
    m_expected_record = HandshakeStage::client_handshake_finished;
}

void TLS::client_change_cipher_spec( tls_record record) {
    if(record.m_contents.size() != 1 or record.m_contents.at(0) != static_cast<uint8_t>(EnumChangeCipherSpec::change_cipher_spec)) [[unlikely]]  {
        throw ssl_error("bad cipher spec", AlertLevel::fatal, AlertDescription::decode_error);
    }
    if(tls_protocol_version == TLS13) {
        return;
    }
    if(m_expected_record != HandshakeStage::client_change_cipher_spec) [[unlikely]] {
        throw ssl_error("bad handshake message ordering", AlertLevel::fatal, AlertDescription::unexpected_message);
    }
    client_cipher_spec = true;
    m_expected_record = HandshakeStage::client_handshake_finished;
}

void TLS::client_handshake_finished12(const ustring& handshake_message) {
    if(m_expected_record != HandshakeStage::client_handshake_finished) [[unlikely]] {
        throw ssl_error("bad handshake message ordering", AlertLevel::fatal, AlertDescription::unexpected_message);
    }
    handshake.client_handshake_finished12_record(handshake_message);
    m_expected_record = HandshakeStage::server_change_cipher_spec;
}

task<stream_result> TLS::server_change_cipher_spec() {
    assert(m_expected_record == HandshakeStage::server_change_cipher_spec or tls_protocol_version == TLS13);
    
    tls_record record { ChangeCipherSpec };
    record.write1(EnumChangeCipherSpec::change_cipher_spec);
    auto res = co_await write_record(record, project_options.handshake_timeout);
    if(tls_protocol_version == TLS13) {
        m_expected_record = HandshakeStage::server_encrypted_extensions;
    } else {
        m_expected_record = HandshakeStage::server_handshake_finished;
        server_cipher_spec = true;
    }
    co_return res;
}

task<stream_result> TLS::server_handshake_finished12() {
    assert(m_expected_record == HandshakeStage::server_handshake_finished);

    tls_record out(Handshake);
    out.write1(HandshakeType::finished);
    out.start_size_header(3);
    
    assert(handshake.handshake_hasher);
    auto handshake_hash = handshake.handshake_hasher->hash();
    assert(handshake_hash.size() == 32);
    
    ustring server_finished = prf(*handshake.hash_ctor, handshake.tls12_master_secret, "server finished", handshake_hash, 12);
    
    out.write(server_finished);
    out.end_size_header();
    
    m_expected_record = HandshakeStage::application_data;
    co_return co_await write_record(out, project_options.handshake_timeout);
}


task<void> TLS::client_alert(tls_record record, std::optional<milliseconds> timeout) {
    const auto& alert_message = record.m_contents;
    if(alert_message.size() != 2) {
        co_return; // do not send anything after receiving malformed alert
    }
    switch(alert_message[0]) {
        case static_cast<uint8_t>(AlertLevel::warning):
            switch(alert_message[1]) {
                case static_cast<uint8_t>(AlertDescription::close_notify):
                {
                    tls_record record{ Alert};
                    record.m_contents = { static_cast<uint8_t>(AlertLevel::warning), static_cast<uint8_t>(AlertDescription::close_notify) };
                    co_await write_record(record, timeout);
                }
                break;
                default:
                    co_return;
            }
            break;
        default:
            co_return;
    }
}

task<stream_result> TLS::client_heartbeat(tls_record client_record, std::optional<milliseconds> timeout) {
    auto [heartblead, heartbeat_record] = client_heartbeat_record(client_record, can_heartbeat);
    if(heartblead) {
        assert(m_client);
        co_await m_client->write(to_unsigned("heartbleed?"), project_options.error_timeout);
        throw ssl_error("unexpected heartbeat response", AlertLevel::fatal, AlertDescription::access_denied);
    }
    co_return co_await write_record(heartbeat_record, timeout);
}


std::pair<bool, tls_record> TLS::client_heartbeat_record(tls_record record, bool can_heartbeat) {
    if(!can_heartbeat) [[unlikely]] {
        throw ssl_error("bad heartbeat payload length", AlertLevel::fatal, AlertDescription::illegal_parameter);
    }
    auto heartbeat_message = record.m_contents;

    if (heartbeat_message.size() < 1 or heartbeat_message[0] != 0x01 ) [[unlikely]] {
        throw ssl_error("unexpected heartbeat response", AlertLevel::fatal, AlertDescription::access_denied);
    }

    auto payload_length = try_bigend_read(heartbeat_message, 1, 2);
    if (payload_length >  heartbeat_message.size() - 3) {
        return { true, {}};
    }

    auto length_and_payload = heartbeat_message.substr(1, payload_length + 2);

    tls_record heartbeat_record( Heartbeat);
    heartbeat_record.m_contents = { 0x02 };
    heartbeat_record.m_contents.append( length_and_payload );
    return {false, heartbeat_record} ;
}

tls_record server_key_update_record(KeyUpdateRequest req) {
    tls_record keyupdate(ContentType::Handshake);
    keyupdate.write1(HandshakeType::key_update);
    keyupdate.start_size_header(3);
    keyupdate.write1(req);
    keyupdate.end_size_header();
    return keyupdate;
}

task<stream_result> TLS::server_key_update() {
    assert(m_expected_record == HandshakeStage::application_data);
    assert(tls_protocol_version == TLS13);
    auto keyupdate = server_key_update_record(KeyUpdateRequest::update_requested);
    auto res = co_await write_record(std::move(keyupdate), project_options.session_timeout);
    if(res != stream_result::ok) {
        co_return res;
    }
    auto& srv_key = handshake.tls13_key_schedule.client_application_traffic_secret;
    srv_key = hkdf_expand_label(*handshake.hash_ctor, srv_key, "traffic upd", std::string(""), handshake.hash_ctor->get_hash_size());
    auto* tls13_context = dynamic_cast<cipher_base_tls13*>(cipher_context.get());
    assert(tls13_context != nullptr);
    tls13_context->set_server_traffic_key(srv_key);
    co_return stream_result::ok;
}

task<stream_result> TLS::client_post_handshake(const ustring& message,  std::optional<milliseconds> timeout) {
    assert(m_expected_record == HandshakeStage::application_data);
    if(tls_protocol_version != TLS13) {
        co_await server_alert(AlertLevel::fatal, AlertDescription::unexpected_message);
        co_return stream_result::closed;
    }
    if(message.size() < 5) {
        co_await server_alert(AlertLevel::fatal, AlertDescription::decode_error);
        co_return stream_result::closed;
    }
    switch(static_cast<HandshakeType>(message[0])) {
        case HandshakeType::key_update:
        {
            auto key_update_message = der_span_read(message, 1, 3);
            if(key_update_message.size() != 1) {
                throw ssl_error("bad key update message", AlertLevel::fatal, AlertDescription::illegal_parameter);
            }
            switch(static_cast<KeyUpdateRequest>(key_update_message[0])) {
                case KeyUpdateRequest::update_not_requested:
                {
                    auto& cli_key = handshake.tls13_key_schedule.client_application_traffic_secret;
                    cli_key = hkdf_expand_label(*handshake.hash_ctor, cli_key, "traffic upd", std::string(""), handshake.hash_ctor->get_hash_size());
                    auto* tls13_context = dynamic_cast<cipher_base_tls13*>(cipher_context.get());
                    assert(tls13_context != nullptr);
                    tls13_context->set_client_traffic_key(cli_key);
                    break;
                }
                case KeyUpdateRequest::update_requested:
                {
                    tls_record keyupdate = server_key_update_record(KeyUpdateRequest::update_not_requested);
                    auto res = co_await write_record(std::move(keyupdate), timeout);
                    if(res != stream_result::ok) {
                        co_return res;
                    }
                    auto& cli_key = handshake.tls13_key_schedule.client_application_traffic_secret;
                    cli_key = hkdf_expand_label(*handshake.hash_ctor, cli_key, "traffic upd", std::string(""), handshake.hash_ctor->get_hash_size());
                    auto& srv_key = handshake.tls13_key_schedule.server_application_traffic_secret;
                    srv_key = hkdf_expand_label(*handshake.hash_ctor, srv_key, "traffic upd", std::string(""), handshake.hash_ctor->get_hash_size());
                    auto* tls13_context = dynamic_cast<cipher_base_tls13*>(cipher_context.get());
                    assert(tls13_context != nullptr);
                    tls13_context->set_server_traffic_key(srv_key);
                    tls13_context->set_client_traffic_key(cli_key);
                    break;
                }
                default:
                    throw ssl_error("bad key update message", AlertLevel::fatal, AlertDescription::illegal_parameter);
            }
            break;
        }
        default:
            break;
    }
    co_return stream_result::ok;
}

}// namespace fbw<|MERGE_RESOLUTION|>--- conflicted
+++ resolved
@@ -547,11 +547,8 @@
     m_expected_record = HandshakeStage::application_data;
 }
 
-<<<<<<< HEAD
 static std::atomic<uint64_t> global_nonce = 1;
-=======
-static std::atomic<uint64_t> global_nonce = 0;
->>>>>>> b713c493
+
 task<stream_result> TLS::server_session_ticket() {
     assert(m_expected_record == HandshakeStage::application_data);
     auto nonce = global_nonce.fetch_add(1, std::memory_order_relaxed);
@@ -560,11 +557,8 @@
     assert(handshake.hash_ctor != nullptr);
     auto resumption_ticket_psk = hkdf_expand_label(*handshake.hash_ctor, handshake.tls13_key_schedule.resumption_master_secret, "resumption", nonce_bytes, handshake.hash_ctor->get_hash_size());
 
-<<<<<<< HEAD
     session_ticket_nonces[nonce % SESSION_HASHSET_SIZE].store(nonce, std::memory_order::relaxed);
 
-=======
->>>>>>> b713c493
     TLS13SessionTicket ticket;
     ticket.version = 1;
     ticket.ticket_lifetime = 7200; // seconds
@@ -574,18 +568,14 @@
     ticket.ticket_age_add = randomgen.randgen64();
     ticket.cipher_suite = handshake.cipher;
     ticket.early_data_allowed = false;
-<<<<<<< HEAD
+
     ticket.nonce = nonce;
     ticket.resumption_secret = resumption_ticket_psk;
     
     bool offer_0rtt = handshake.client_hello.parsed_extensions.contains(ExtensionType::early_data);
 
     auto record = TLS13SessionTicket::server_session_ticket_record(ticket, session_ticket_master_secret, nonce_bytes, offer_0rtt);
-=======
-    ticket.resumption_secret = resumption_ticket_psk;
-    
-    auto record = TLS13SessionTicket::server_session_ticket_record(ticket, session_ticket_master_secret, nonce_bytes); // todo: use secure key
->>>>>>> b713c493
+
     if(record) {
         auto res = co_await write_record(*record, project_options.handshake_timeout);
         co_return res;
